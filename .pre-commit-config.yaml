---
ci:
  skip: [hadolint-docker]

repos:
  - repo: https://github.com/pre-commit/pre-commit-hooks
    rev: v4.0.1
    hooks:
      - id: check-yaml
        files: .*\.(yaml|yml)$
  - repo: https://github.com/hadolint/hadolint.git
    rev: v2.4.1
    hooks:
      - id: hadolint-docker
        # FIXME: remove after https://github.com/hadolint/hadolint/issues/628 is resolved
        entry: hadolint/hadolint:v2.4.1 hadolint
  - repo: https://github.com/adrienverge/yamllint.git
    rev: v1.26.1
    hooks:
      - id: yamllint
        args: ["-d {extends: relaxed, rules: {line-length: disable}}", "-s"]
        files: \.(yaml|yml)$
  - repo: https://github.com/openstack-dev/bashate.git
    rev: 2.0.0
    hooks:
      - id: bashate
        args: ["--ignore=E006"]
  - repo: https://github.com/shellcheck-py/shellcheck-py
    rev: v0.7.2.1
    hooks:
      - id: shellcheck
        args: ["-x"]
<<<<<<< HEAD
  - repo: https://gitlab.com/pycqa/flake8
=======
  - repo: https://github.com/PyCQA/flake8
>>>>>>> 710cfa56
    rev: 3.9.2
    hooks:
      - id: flake8
  - repo: https://github.com/pre-commit/mirrors-autopep8
    rev: v1.5.7
    hooks:
      - id: autopep8
  - repo: https://github.com/igorshubovych/markdownlint-cli
    rev: v0.27.1
    hooks:
      - id: markdownlint
        args: ["--fix"]
  - repo: https://github.com/pre-commit/mirrors-prettier
    rev: v2.3.0
    hooks:
      - id: prettier<|MERGE_RESOLUTION|>--- conflicted
+++ resolved
@@ -30,11 +30,7 @@
     hooks:
       - id: shellcheck
         args: ["-x"]
-<<<<<<< HEAD
-  - repo: https://gitlab.com/pycqa/flake8
-=======
   - repo: https://github.com/PyCQA/flake8
->>>>>>> 710cfa56
     rev: 3.9.2
     hooks:
       - id: flake8
