--- conflicted
+++ resolved
@@ -79,14 +79,6 @@
 docs: ## build HTML documentation
 	make -C docs html
 
-<<<<<<< HEAD
-lint-install: ## install hadolint
-	@echo "Installing hadolint at $(HADOLINT) ..."
-	@curl -sL -o $(HADOLINT) "https://github.com/hadolint/hadolint/releases/download/$(HADOLINT_VERSION)/hadolint-$(shell uname -s)-$(shell uname -m)"
-	@chmod 700 $(HADOLINT)
-	@echo "Installation done!"
-	@$(HADOLINT) --version	
-=======
 git-commit: LOCAL_PATH?=.
 git-commit: GITHUB_SHA?=$(shell git rev-parse HEAD)
 git-commit: GITHUB_REPOSITORY?=jupyter/docker-stacks
@@ -113,7 +105,6 @@
 	$(SHELL) $(notdir $@)/hooks/run_hook
 
 hook-all: $(foreach I,$(ALL_IMAGES),hook/$(I) ) ## run post-build hooks for all images
->>>>>>> a4d48eaf
 
 img-clean: img-rm-dang img-rm ## clean dangling and jupyter images
 
@@ -141,7 +132,7 @@
 
 lint-install: ## install hadolint
 	@echo "Installing hadolint at $(HADOLINT) ..."
-	@curl -sL -o $(HADOLINT) "https://github.com/hadolint/hadolint/releases/download/v1.18.0/hadolint-$(shell uname -s)-$(shell uname -m)"
+	@curl -sL -o $(HADOLINT) "https://github.com/hadolint/hadolint/releases/download/$(HADOLINT_VERSION)/hadolint-$(shell uname -s)-$(shell uname -m)"
 	@chmod 700 $(HADOLINT)
 	@echo "Installation done!"
 	@$(HADOLINT) --version	
