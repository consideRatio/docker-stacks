--- conflicted
+++ resolved
@@ -61,13 +61,8 @@
     'r-base=4.0.3'  \
     'r-caret=6.0*' \
     'r-crayon=1.4*' \
-<<<<<<< HEAD
-    'r-devtools=2.3*' \
+    'r-devtools=2.4*' \
     'r-forecast=8.14*' \
-=======
-    'r-devtools=2.4*' \
-    'r-forecast=8.14*' \ 
->>>>>>> 20c9b804
     'r-hexbin=1.28*' \
     'r-htmltools=0.5*' \
     'r-htmlwidgets=1.5*' \
