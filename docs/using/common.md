--- conflicted
+++ resolved
@@ -30,50 +30,6 @@
 You may instruct the `start-notebook.sh` script to customize the container environment before launching the notebook server.
 You do so by passing arguments to the `docker run` command.
 
-<<<<<<< HEAD
-### User-related configurations
-
-- `-e NB_USER=jovyan` - Instructs the startup script to change the default container username from `jovyan` to the provided value.
-  Setting this variable causes the script to rename the `jovyan` user home folder.
-  For this option to take effect, you **must** run the container with `--user root`, specify the working directory `-w /home/${NB_USER}`
-  and set the environment variable `-e CHOWN_HOME=yes` (see below for more details).
-  This feature is useful when bind-mounting host volumes onto specific home directories.
-- `-e NB_UID=1000` - Instructs the startup script to [switch the numeric user ID](https://docs.docker.com/engine/reference/run/#user) of `${NB_USER}` to the given value.
-  This feature is useful when bind-mounting host volumes with specific owner permissions.
-  You **must** run the container with `--user root` for this option to take effect.
-  (The startup script will `su ${NB_USER}` after adjusting the user ID.)
-  Instead, you might consider using the modern Docker-native options [`--user`](https://docs.docker.com/engine/reference/run/#user) and
-  [`--group-add`](https://docs.docker.com/engine/reference/run/#additional-groups) - see the last bullet in this section for more details.
-- `-e NB_GID=100` - Instructs the startup script to change the primary group of`${NB_USER}` to `${NB_GID}`
-  (the new group is added with a name of `${NB_GROUP}` if it is defined; otherwise, the group is named `${NB_USER}`).
-  This feature is useful when bind-mounting host volumes with specific group permissions.
-  For this option to take effect, you **must** run the container with `--user root`.
-  (The startup script will `su ${NB_USER}` after adjusting the group ID.)
-  Instead, you might consider using the modern Docker-native options [`--user`](https://docs.docker.com/engine/reference/run/#user) and
-  [`--group-add`](https://docs.docker.com/engine/reference/run/#additional-groups) - see the last bullet in this section for more details.
-  The user is added to the supplemental group `users` (gid 100) to allow write access to the home directory and `/opt/conda`.
-  If you override the user/group logic, you must ensure the user remains in the `users` group if you want them to be able to modify files in the image.
-- `-e NB_GROUP=<name>` - The name used for `${NB_GID}`, which defaults to `${NB_USER}`.
-  Used only if `${NB_GID}` is specified and completely optional: there is only cosmetic effect.
-- `--user 5000 --group-add users` - Launches the container with a specific user ID and adds that user to the `users` group so that it can modify files in the default home directory and `/opt/conda`.
-  You can use these arguments as alternatives to setting `${NB_UID}` and `${NB_GID}`.
-
-### Permissions-related configurations
-
-- `-e NB_UMASK=<umask>` - Configures Jupyter to use a different umask value from default, i.e. `022`.
-  For example, if setting umask to `002`, new files will be readable and writable by group members instead of the owner only.
-  [Check this Wikipedia article](https://en.wikipedia.org/wiki/Umask) for an in-depth description of `umask` and suitable values for multiple needs.
-  However, the default value of `022` should fit most situations.
-  Note that `NB_UMASK` when set only applies to the Jupyter process itself - you cannot use it to set a umask for additional files created during run-hooks
-  e.g. via `pip` or `conda` - if you need to set a umask for these you must set `umask` for each command.
-- `-e CHOWN_HOME=yes` - Instructs the startup script to change the `${NB_USER}` home directory owner and group to the current value of `${NB_UID}` and `${NB_GID}`.
-  This change will take effect even if the user home directory is mounted from the host using `-v` as described below.
-  Note that the change is **not** applied recursively by default.
-  You can modify the `chown` behavior by setting `CHOWN_HOME_OPTS` (e.g., `-e CHOWN_HOME_OPTS='-R'`).
-- `-e CHOWN_EXTRA="<some dir>,<some other dir>"` - Instructs the startup script to change the owner and group of each comma-separated container directory to the current value of `${NB_UID}` and `${NB_GID}`.
-  The change is **not** applied recursively by default.
-  You can modify the `chown` behavior by setting `CHOWN_EXTRA_OPTS` (e.g., `-e CHOWN_EXTRA_OPTS='-R'`).
-=======
 - `-e NB_USER=<username>` - The desired username and associated home folder.
   Default value is `jovyan`.
   Setting `NB_USER` refits the `jovyan` default user and ensures that the desired user has the correct file permissions
@@ -126,7 +82,6 @@
   The change is **not** applied recursively by default.
   You can change modify the `chown` behavior by setting `CHOWN_EXTRA_OPTS` (e.g., `-e CHOWN_EXTRA_OPTS='-R'`).
 
->>>>>>> 0eb36d77
 - `-e GRANT_SUDO=yes` - Instructs the startup script to grant the `NB_USER` user passwordless `sudo` capability.
   You do **not** need this option to allow the user to `conda` or `pip` install additional packages.
   This option is useful, however, when you wish to give `${NB_USER}` the ability to install OS packages with `apt` or modify other root-owned files in the container.
@@ -134,22 +89,6 @@
   (The `start-notebook.sh` script will `su ${NB_USER}` after adding `${NB_USER}` to sudoers.)
   **You should only enable `sudo` if you trust the user or if the container is running on an isolated host.**
 
-<<<<<<< HEAD
-### Additional runtime configurations
-
-- `-e GEN_CERT=yes` - Instructs the startup script to generate a self-signed SSL certificate and configure Jupyter Notebook to use it to accept encrypted HTTPS connections.
-- `-e DOCKER_STACKS_JUPYTER_CMD=<jupyter command>` - Instructs the startup script to run `jupyter ${DOCKER_STACKS_JUPYTER_CMD}` instead of the default `jupyter lab` command.
-  See [Switching back to the classic notebook or using a different startup command][switch_back] for available options.
-  This setting is helpful in container orchestration environments where setting environment variables is more straightforward than changing command line parameters.
-- `-e RESTARTABLE=yes` - Runs Jupyter in a loop so that quitting Jupyter does not cause the container to exit.
-  This may be useful when installing extensions that require restarting Jupyter.
-- `-v /some/host/folder/for/work:/home/jovyan/work` - Mounts a host machine directory as a folder in the container.
-  This configuration is useful for preserving notebooks and other work even after the container is destroyed.
-  **You must grant the within-container notebook user or group (`NB_UID` or `NB_GID`) write access to the host directory (e.g., `sudo chown 1000 /some/host/folder/for/work`).**
-- `-e JUPYTER_ENV_VARS_TO_UNSET=ADMIN_SECRET_1,ADMIN_SECRET_2` - Unsets specified environment variables in the default startup script.
-  The variables are unset after the hooks have been executed but before the command provided to the startup script runs.
-- `-e NOTEBOOK_ARGS="--log-level='DEBUG' --dev-mode"` - Adds custom options to launch `jupyter lab` or `jupyter notebook`. This way, the user could use any option supported by `jupyter`.
-=======
 - `-e GEN_CERT=yes` - Instructs the startup script to generates a self-signed SSL certificate and configure Jupyter Notebook to use it to accept encrypted HTTPS connections.
 
 - `-e DOCKER_STACKS_JUPYTER_CMD=<jupyter command>` - Instructs the startup script to run `jupyter ${DOCKER_STACKS_JUPYTER_CMD}` instead of the default `jupyter lab` command.
@@ -170,7 +109,6 @@
   The variables are unset after the hooks have executed but before the command provided to the startup script runs.
 
 - `-e NOTEBOOK_ARGS="--log-level='DEBUG' --dev-mode"` - Adds custom options to launch `jupyter lab` or `jupyter notebook`. This way any option, supported by `jupyter` could be used by the user.
->>>>>>> 0eb36d77
 
 ## Startup Hooks
 
