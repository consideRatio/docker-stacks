--- conflicted
+++ resolved
@@ -39,56 +39,6 @@
 
 To comply with [Docker best practices][dbp], we are using the [Hadolint][hadolint] tool to analyse each `Dockerfile` .
 
-<<<<<<< HEAD
-### Hadolint installation
-
-There is a specific `make` target to install the linter.
-By default `hadolint` will be installed in `${HOME}/hadolint`.
-
-```bash
-$ make hadolint-install
-
-# Installing hadolint at /Users/romain/hadolint ...
-# Installation done!
-# Haskell Dockerfile Linter v1.17.6-0-gc918759
-```
-
-### Linting
-
-#### Per Stack
-
-The linter can be run per stack.
-
-```bash
-$ make hadolint/scipy-notebook
-
-# Linting Dockerfiles in scipy-notebook...
-# scipy-notebook/Dockerfile:4 DL3006 Always tag the version of an image explicitly
-# scipy-notebook/Dockerfile:11 DL3008 Pin versions in apt get install. Instead of `apt-get install <package>` use `apt-get install <package>=<version>`
-# scipy-notebook/Dockerfile:18 SC2086 Double quote to prevent globbing and word splitting.
-# scipy-notebook/Dockerfile:68 SC2086 Double quote to prevent globbing and word splitting.
-# scipy-notebook/Dockerfile:68 DL3003 Use WORKDIR to switch to a directory
-# scipy-notebook/Dockerfile:79 SC2086 Double quote to prevent globbing and word splitting.
-# make: *** [lint/scipy-notebook] Error 1
-```
-
-Optionally you can pass arguments to the hadolint.
-
-```bash
-# Use a different export format
-$ make hadolint/scipy-notebook ARGS="--format codeclimate"
-```
-
-#### All the Stacks
-
-The linter can be run against all the stacks.
-
-```bash
-make hadolint-all
-```
-
-=======
->>>>>>> 696d48cf
 ### Ignoring Rules
 
 Sometimes it is necessary to ignore [some rules][rules].
