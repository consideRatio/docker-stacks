# Project Issues

We appreciate your taking the time to report an issue you encountered using the
Jupyter Docker Stacks. Please review the following guidelines when reporting
your problem.

- If you believe you’ve found a security vulnerability in any of the Jupyter
  projects included in Jupyter Docker Stacks images, please report it to
  [security@ipython.org](mailto:security@iypthon.org), not in the issue trackers
  on GitHub. If you prefer to encrypt your security reports, you can use [this
  PGP public
<<<<<<< HEAD
  key](https://jupyter-notebook.readthedocs.io/en/stable/_downloads/ipython_security.asc).
- If you think your problem is unique to the Jupyter Docker Stacks images,
=======
  key](https://github.com/jupyter/jupyter.github.io/blob/master/assets/ipython_security.asc).
* If you think your problem is unique to the Jupyter Docker Stacks images,
>>>>>>> 3fe198a1
  please search the [jupyter/docker-stacks issue
  tracker](https://github.com/jupyter/docker-stacks/issues) to see if someone
  else has already reported the same problem. If not, please open a [new
  issue](https://github.com/jupyter/docker-stacks/issues/new) and provide all of
  the information requested in the issue template.
- If the issue you're seeing is with one of the open source libraries included
  in the Docker images and is reproducible outside the images, please file a bug
  with the appropriate open source project.
- If you have a general question about how to use the Jupyter Docker Stacks in
  your environment, in conjunction with other tools, with customizations, and so
  on, please post your question on the [Jupyter Discourse
  site](https://discourse.jupyter.org).<|MERGE_RESOLUTION|>--- conflicted
+++ resolved
@@ -9,13 +9,8 @@
   [security@ipython.org](mailto:security@iypthon.org), not in the issue trackers
   on GitHub. If you prefer to encrypt your security reports, you can use [this
   PGP public
-<<<<<<< HEAD
-  key](https://jupyter-notebook.readthedocs.io/en/stable/_downloads/ipython_security.asc).
+  key](https://github.com/jupyter/jupyter.github.io/blob/master/assets/ipython_security.asc).
 - If you think your problem is unique to the Jupyter Docker Stacks images,
-=======
-  key](https://github.com/jupyter/jupyter.github.io/blob/master/assets/ipython_security.asc).
-* If you think your problem is unique to the Jupyter Docker Stacks images,
->>>>>>> 3fe198a1
   please search the [jupyter/docker-stacks issue
   tracker](https://github.com/jupyter/docker-stacks/issues) to see if someone
   else has already reported the same problem. If not, please open a [new
