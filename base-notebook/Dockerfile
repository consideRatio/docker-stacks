# Copyright (c) Jupyter Development Team.
# Distributed under the terms of the Modified BSD License.

# Ubuntu 18.04 (bionic) from 2018-05-26
# https://github.com/docker-library/official-images/commit/aac6a45b9eb2bffb8102353c350d341a410fb169
ARG BASE_CONTAINER=ubuntu:bionic-20180526@sha256:c8c275751219dadad8fa56b3ac41ca6cb22219ff117ca98fe82b42f24e1ba64e
FROM $BASE_CONTAINER

LABEL maintainer="Jupyter Project <jupyter@googlegroups.com>"
ARG NB_USER="jovyan"
ARG NB_UID="1000"
ARG NB_GID="100"

USER root

# Install all OS dependencies for notebook server that starts but lacks all
# features (e.g., download as all possible file formats)
ENV DEBIAN_FRONTEND noninteractive
RUN apt-get update && apt-get -yq dist-upgrade \
 && apt-get install -yq --no-install-recommends \
    wget \
    bzip2 \
    ca-certificates \
    sudo \
    locales \
    fonts-liberation \
 && rm -rf /var/lib/apt/lists/*

RUN echo "en_US.UTF-8 UTF-8" > /etc/locale.gen && \
    locale-gen

# Configure environment
ENV CONDA_DIR=/opt/conda \
    SHELL=/bin/bash \
    NB_USER=$NB_USER \
    NB_UID=$NB_UID \
    NB_GID=$NB_GID \
    LC_ALL=en_US.UTF-8 \
    LANG=en_US.UTF-8 \
    LANGUAGE=en_US.UTF-8
ENV PATH=$CONDA_DIR/bin:$PATH \
    HOME=/home/$NB_USER

# Add a script that we will use to correct permissions after running certain commands
ADD fix-permissions /usr/local/bin/fix-permissions

# Enable prompt color in the skeleton .bashrc before creating the default NB_USER
RUN sed -i 's/^#force_color_prompt=yes/force_color_prompt=yes/' /etc/skel/.bashrc

# Create NB_USER wtih name jovyan user with UID=1000 and in the 'users' group
# and make sure these dirs are writable by the `users` group.
RUN echo "auth requisite pam_deny.so" >> /etc/pam.d/su && \
    sed -i.bak -e 's/^%admin/#%admin/' /etc/sudoers && \
    sed -i.bak -e 's/^%sudo/#%sudo/' /etc/sudoers && \
    useradd -m -s /bin/bash -N -u $NB_UID $NB_USER && \
    mkdir -p $CONDA_DIR && \
    chown $NB_USER:$NB_GID $CONDA_DIR && \
    chmod g+w /etc/passwd && \
    fix-permissions $HOME && \
    fix-permissions "$(dirname $CONDA_DIR)"

USER $NB_UID

# Setup work directory for backward-compatibility
RUN mkdir /home/$NB_USER/work && \
    fix-permissions /home/$NB_USER

# Install conda as jovyan and check the md5 sum provided on the download site
ENV MINICONDA_VERSION=4.5.12 \
    CONDA_VERSION=4.6.7

RUN cd /tmp && \
    wget --quiet https://repo.continuum.io/miniconda/Miniconda3-${MINICONDA_VERSION}-Linux-x86_64.sh && \
    echo "866ae9dff53ad0874e1d1a60b1ad1ef8 *Miniconda3-${MINICONDA_VERSION}-Linux-x86_64.sh" | md5sum -c - && \
    /bin/bash Miniconda3-${MINICONDA_VERSION}-Linux-x86_64.sh -f -b -p $CONDA_DIR && \
    rm Miniconda3-${MINICONDA_VERSION}-Linux-x86_64.sh && \
    $CONDA_DIR/bin/conda config --system --prepend channels conda-forge && \
    $CONDA_DIR/bin/conda config --system --set auto_update_conda false && \
    $CONDA_DIR/bin/conda config --system --set show_channel_urls true && \
    $CONDA_DIR/bin/conda install --quiet --yes conda="${CONDA_VERSION%.*}.*" && \
    $CONDA_DIR/bin/conda update --all --quiet --yes && \
<<<<<<< HEAD
    conda clean --all -f -y && \
=======
    conda list python | grep '^python ' | tr -s ' ' | cut -d '.' -f 1,2 | sed 's/$/.*/' >> $CONDA_DIR/conda-meta/pinned && \
    conda clean -tipsy && \
>>>>>>> 2662627f
    rm -rf /home/$NB_USER/.cache/yarn && \
    fix-permissions $CONDA_DIR && \
    fix-permissions /home/$NB_USER

# Install Tini
RUN conda install --quiet --yes 'tini=0.18.0' && \
    conda list tini | grep tini | tr -s ' ' | cut -d ' ' -f 1,2 >> $CONDA_DIR/conda-meta/pinned && \
    conda clean --all -f -y && \
    fix-permissions $CONDA_DIR && \
    fix-permissions /home/$NB_USER

# Install Jupyter Notebook, Lab, and Hub
# Generate a notebook server config
# Cleanup temporary files
# Correct permissions
# Do all this in a single RUN command to avoid duplicating all of the
# files across image layers when the permissions change
RUN conda install --quiet --yes \
    'notebook=5.7.8' \
    'jupyterhub=0.9.6' \
<<<<<<< HEAD
    'jupyterlab=0.35.4' && \
    conda clean --all -f -y && \
=======
    'jupyterlab=0.35.5' && \
    conda clean -tipsy && \
>>>>>>> 2662627f
    jupyter labextension install @jupyterlab/hub-extension@^0.12.0 && \
    npm cache clean --force && \
    jupyter notebook --generate-config && \
    rm -rf $CONDA_DIR/share/jupyter/lab/staging && \
    rm -rf /home/$NB_USER/.cache/yarn && \
    fix-permissions $CONDA_DIR && \
    fix-permissions /home/$NB_USER

USER root

EXPOSE 8888
WORKDIR $HOME

# Configure container startup
ENTRYPOINT ["tini", "-g", "--"]
CMD ["start-notebook.sh"]

# Add local files as late as possible to avoid cache busting
COPY start.sh /usr/local/bin/
COPY start-notebook.sh /usr/local/bin/
COPY start-singleuser.sh /usr/local/bin/
COPY jupyter_notebook_config.py /etc/jupyter/
RUN fix-permissions /etc/jupyter/

# Switch back to jovyan to avoid accidental container runs as root
USER $NB_UID<|MERGE_RESOLUTION|>--- conflicted
+++ resolved
@@ -79,12 +79,8 @@
     $CONDA_DIR/bin/conda config --system --set show_channel_urls true && \
     $CONDA_DIR/bin/conda install --quiet --yes conda="${CONDA_VERSION%.*}.*" && \
     $CONDA_DIR/bin/conda update --all --quiet --yes && \
-<<<<<<< HEAD
+    conda list python | grep '^python ' | tr -s ' ' | cut -d '.' -f 1,2 | sed 's/$/.*/' >> $CONDA_DIR/conda-meta/pinned && \
     conda clean --all -f -y && \
-=======
-    conda list python | grep '^python ' | tr -s ' ' | cut -d '.' -f 1,2 | sed 's/$/.*/' >> $CONDA_DIR/conda-meta/pinned && \
-    conda clean -tipsy && \
->>>>>>> 2662627f
     rm -rf /home/$NB_USER/.cache/yarn && \
     fix-permissions $CONDA_DIR && \
     fix-permissions /home/$NB_USER
@@ -105,13 +101,8 @@
 RUN conda install --quiet --yes \
     'notebook=5.7.8' \
     'jupyterhub=0.9.6' \
-<<<<<<< HEAD
-    'jupyterlab=0.35.4' && \
+    'jupyterlab=0.35.5' && \
     conda clean --all -f -y && \
-=======
-    'jupyterlab=0.35.5' && \
-    conda clean -tipsy && \
->>>>>>> 2662627f
     jupyter labextension install @jupyterlab/hub-extension@^0.12.0 && \
     npm cache clean --force && \
     jupyter notebook --generate-config && \
