--- conflicted
+++ resolved
@@ -77,14 +77,10 @@
         working_dir=f"/home/{nb_user}",
         command=['start.sh', 'bash', '-c', 'sleep infinity']
     )
-<<<<<<< HEAD
 
-=======
-    
-    # Give the chown time to complete. Use sleep, not wait, because the 
+    # Give the chown time to complete. Use sleep, not wait, because the
     # container sleeps forever.
     time.sleep(10)
->>>>>>> 9b87b162
     LOGGER.info(f"Checking if the user is changed to {nb_user} by the start script ...")
     output = running_container.logs(stdout=True).decode("utf-8")
     assert f"Set username to: {nb_user}" in output, f"User is not changed to {nb_user}"
