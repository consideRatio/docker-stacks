--- conflicted
+++ resolved
@@ -21,15 +21,9 @@
 
 USER $NB_UID
 
-<<<<<<< HEAD
-# R packages
+# R packages including IRKernel which gets installed globally.
 RUN mamba install --quiet --yes \
     'r-base=4.0.5' \
-=======
-# R packages including IRKernel which gets installed globally.
-RUN conda install --quiet --yes \
-    'r-base=4.0.3' \
->>>>>>> 93f331c3
     'r-ggplot2=3.3*' \
     'r-irkernel=1.2*' \
     'r-rcurl=1.98*' \
