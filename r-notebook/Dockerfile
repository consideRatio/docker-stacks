# Copyright (c) Jupyter Development Team.
# Distributed under the terms of the Modified BSD License.
ARG BASE_CONTAINER=jupyter/minimal-notebook
FROM $BASE_CONTAINER

LABEL maintainer="Jupyter Project <jupyter@googlegroups.com>"

USER root

# R pre-requisites
RUN apt-get update --yes && \
    apt-get install --yes --no-install-recommends \
    fonts-dejavu \
    unixodbc \
    unixodbc-dev \
    r-cran-rodbc \
    gfortran \
    gcc && \
    apt-get clean && rm -rf /var/lib/apt/lists/*

# Fix for devtools https://github.com/conda-forge/r-devtools-feedstock/issues/4
RUN ln -s /bin/tar /bin/gtar

USER $NB_UID

# R packages including IRKernel which gets installed globally.
RUN conda install --quiet --yes \
    'r-base=4.0.5' \
    'r-caret=6.*' \
    'r-crayon=1.4*' \
    'r-devtools=2.4*' \
    'r-forecast=8.14*' \
    'r-hexbin=1.28*' \
    'r-htmltools=0.5*' \
    'r-htmlwidgets=1.5*' \
    'r-irkernel=1.2*' \
    'r-nycflights13=1.0*' \
    'r-randomforest=4.6*' \
    'r-rcurl=1.98*' \
    'r-rmarkdown=2.8*' \
    'r-rodbc=1.3*' \
    'r-rsqlite=2.2*' \
    'r-shiny=1.6*' \
<<<<<<< HEAD
    'r-tidyverse=1.3*' \
    'unixodbc=2.3.*' \
    'r-tidymodels=0.1*' && \
=======
    'r-tidymodels=0.1*' \
    'r-tidyverse=1.3*' \
    'unixodbc=2.3.*' && \
>>>>>>> 93f331c3
    conda clean --all -f -y && \
    fix-permissions "${CONDA_DIR}" && \
    fix-permissions "/home/${NB_USER}"

# Install e1071 R package (dependency of the caret R package)
RUN conda install --quiet --yes r-e1071<|MERGE_RESOLUTION|>--- conflicted
+++ resolved
@@ -41,15 +41,9 @@
     'r-rodbc=1.3*' \
     'r-rsqlite=2.2*' \
     'r-shiny=1.6*' \
-<<<<<<< HEAD
-    'r-tidyverse=1.3*' \
-    'unixodbc=2.3.*' \
-    'r-tidymodels=0.1*' && \
-=======
     'r-tidymodels=0.1*' \
     'r-tidyverse=1.3*' \
     'unixodbc=2.3.*' && \
->>>>>>> 93f331c3
     conda clean --all -f -y && \
     fix-permissions "${CONDA_DIR}" && \
     fix-permissions "/home/${NB_USER}"
